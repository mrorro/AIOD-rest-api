[project]
name = "ai4eu_server_demo"
description = "A containerized demo application for AI on demand (previously AI4EU) "
version = "0.3.20230501"
authors = [

    { name = "Antonis Ganios"},
    { name = "Íñigo Aréjula Aísa"},
    { name = "Jos van der Velde", email = "j.d.v.d.velde@tue.nl"},
    { name = "Pieter Gijsbers", email = "p.gijsbers@tue.nl"},
    { name = "Giannis Mouchakis"},
]
dependencies = [
    "urllib3==1.26.15",
    "bibtexparser",
    "datasets",
    "fastapi",
    "uvicorn",
    "requests",
    "mysqlclient",
    "oic",
    "python-keycloak",
    "python-dotenv",
    "pydantic_schemaorg",
    "python-dateutil",
<<<<<<< HEAD
    "sqlmodel",
    "httpx"
=======
    "httpx",
    "sickle",
    "xmltodict"
>>>>>>> 2dfa88cb
]
readme = "README.md"

[project.optional-dependencies]
dev = [
    "types-python-dateutil",
    "pytest",
    "pytest-xdist",
    "pre-commit",
    "responses",
    "starlette"
]

[tool.black]
line-length = 100

[tool.pytest.ini_options]
filterwarnings = [
    "ignore::FutureWarning"
]<|MERGE_RESOLUTION|>--- conflicted
+++ resolved
@@ -23,14 +23,10 @@
     "python-dotenv",
     "pydantic_schemaorg",
     "python-dateutil",
-<<<<<<< HEAD
     "sqlmodel",
-    "httpx"
-=======
     "httpx",
     "sickle",
     "xmltodict"
->>>>>>> 2dfa88cb
 ]
 readme = "README.md"
 

--- conflicted
+++ resolved
@@ -162,11 +162,7 @@
         "wordCount": 10,
     }  # type: typing.Dict[str, typing.Any]
     del data[field]
-<<<<<<< HEAD
     response = client.post("/news", json=data, headers={"Authorization": "fake-token"})
-=======
-    response = client.post("/news/v0", json=data)
->>>>>>> 16e2f201
     assert response.status_code == 422
     assert response.json()["detail"] == [
         {"loc": ["body", field], "msg": "field required", "type": "value_error.missing"}
@@ -199,11 +195,7 @@
         "wordCount": 10,
     }  # type: typing.Dict[str, typing.Any]
     data[field] = None
-<<<<<<< HEAD
     response = client.post("/news", json=data, headers={"Authorization": "fake-token"})
-=======
-    response = client.post("/news/v0", json=data)
->>>>>>> 16e2f201
     assert response.status_code == 422
     assert response.json()["detail"] == [
         {

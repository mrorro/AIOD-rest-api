<<<<<<< HEAD
import typing  # noqa:F401 (flake8 raises incorrect 'Module imported but unused' error)
=======
"""
Dataset is a complex resource, so they are tested separately.
"""

>>>>>>> 7c17e0f7
from unittest.mock import Mock

from sqlalchemy.engine import Engine
from sqlalchemy.orm import Session
from starlette.testclient import TestClient

from authentication import keycloak_openid
from database.model import AIAsset
from database.model.dataset.dataset import Dataset
from database.model.publication.publication import Publication


def test_happy_path(client: TestClient, engine: Engine, mocked_privileged_token: Mock):
    keycloak_openid.decode_token = mocked_privileged_token
    with Session(engine) as session:
        session.add_all(
            [
                AIAsset(type="dataset"),
                AIAsset(type="publication"),
                Dataset(
                    identifier="1",
                    name="Parent",
                    platform="example",
                    platform_identifier="1",
                    description="description text",
                    same_as="",
                ),
                Publication(
                    identifier="2",
                    title="A publication",
                    platform="example",
                    platform_identifier="1",
                ),
            ]
        )
        session.commit()

    body = {
        "platform": "example",
        "platform_identifier": "2",
        "description": "A description.",
        "name": "Example Dataset",
        "same_as": "https://www.example.com/dataset/example",
        "citations": [2],
        "contact": "John Doe",
        "creator": "John Doe",
        "publisher": "John Doe",
        "date_modified": "2023-01-01T15:15:00.000Z",
        "date_published": "2022-01-01T15:15:00.000Z",
        "funder": "John Doe",
        "is_accessible_for_free": True,
        "issn": "12345679",
        "size": 100,
        "spatial_coverage": "New York",
        "temporal_coverage_from": "2020-01-01T00:00:00.000Z",
        "temporal_coverage_to": "2021-01-01T00:00:00.000Z",
        "version": "1.1.0",
        "alternate_names": ["alias 1", "alias 2"],
        "distributions": [
            {
                "content_url": "https://www.example.com/dataset/file.csv",
                "content_size_kb": 10000,
                "description": "Description of this file.",
                "encoding_format": "text/csv",
                "name": "Name of this file.",
                "checksum": [{"value": "123456789abcdefg123456789abcdefg", "algorithm": "md5"}],
            }
        ],
        "is_part": [1],
        "has_parts": [],
        "license": "https://creativecommons.org/share-your-work/public-domain/cc0/",
        "keywords": ["keyword1", "keyword2"],
        "measured_values": [
            {"variable": "molecule concentration", "technique": "mass spectrometry"}
        ],
    }
    response = client.post("/datasets/v0", json=body, headers={"Authorization": "Fake token"})
    assert response.status_code == 200

    response = client.get("/datasets/v0/3")
    assert response.status_code == 200

    response_json = response.json()
    assert response_json["identifier"] == 3
    assert response_json["name"] == "Example Dataset"
    assert response_json["description"] == "A description."
    assert len(response_json["distributions"]) == 1
    assert response_json["distributions"][0]["name"] == "Name of this file."
    assert "identifier" not in response_json["distributions"][0]

    assert set(response_json["alternate_names"]) == {"alias 1", "alias 2"}
    assert response_json["citations"] == [2]
    assert len(response_json["distributions"][0]["checksum"]) == 1
    assert response_json["distributions"][0]["checksum"][0]["algorithm"] == "md5"
    assert (
        response_json["distributions"][0]["checksum"][0]["value"]
        == "123456789abcdefg123456789abcdefg"
    )
    assert "identifier" not in response_json["distributions"][0]["checksum"][0]
    assert set(response_json["is_part"]) == {1}
    assert (
        response_json["license"] == "https://creativecommons.org/share-your-work/public-domain/cc0/"
    )
    assert set(response_json["keywords"]) == {"keyword1", "keyword2"}
    assert len(response_json["measured_values"]) == 1
    assert "identifier" not in response_json["measured_values"][0]
    assert response_json["measured_values"][0]["variable"] == "molecule concentration"
    assert response_json["measured_values"][0]["technique"] == "mass spectrometry"<|MERGE_RESOLUTION|>--- conflicted
+++ resolved
@@ -1,11 +1,9 @@
-<<<<<<< HEAD
+
 import typing  # noqa:F401 (flake8 raises incorrect 'Module imported but unused' error)
-=======
 """
 Dataset is a complex resource, so they are tested separately.
 """
 
->>>>>>> 7c17e0f7
 from unittest.mock import Mock
 
 from sqlalchemy.engine import Engine

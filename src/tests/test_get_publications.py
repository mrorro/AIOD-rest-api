from sqlalchemy import Engine
from sqlalchemy.orm import Session
from starlette.testclient import TestClient

<<<<<<< HEAD
from database.models import PublicationDescription
=======
from database.model.publication import OrmPublication
>>>>>>> 8a4501fc


def test_happy_path(client: TestClient, engine: Engine):
    publications = [
<<<<<<< HEAD
        PublicationDescription(
            title="title 1", doi="10.5281/zenodo.121", node="zenodo", node_specific_identifier="121"
        ),
        PublicationDescription(
            title="title 2", doi="10.5281/zenodo.122", node="zenodo", node_specific_identifier="122"
        ),
=======
        OrmPublication(title="Title 1", url="https://test.test"),
        OrmPublication(title="Title 2", url="https://test.test2"),
>>>>>>> 8a4501fc
    ]
    with Session(engine) as session:
        # Populate database
        session.add_all(publications)
        session.commit()

    response = client.get("/publications")
    assert response.status_code == 200
    response_json = response.json()
    assert len(response_json) == 2
    assert {pub["title"] for pub in response_json} == {"title 1", "title 2"}
    assert {pub["doi"] for pub in response_json} == {"10.5281/zenodo.121", "10.5281/zenodo.122"}
    assert {pub["node"] for pub in response_json} == {"zenodo", "zenodo"}
    assert {pub["node_specific_identifier"] for pub in response_json} == {"121", "122"}
    assert {pub["id"] for pub in response_json} == {1, 2}
    for pub in response_json:
        assert len(pub) == 5<|MERGE_RESOLUTION|>--- conflicted
+++ resolved
@@ -2,26 +2,17 @@
 from sqlalchemy.orm import Session
 from starlette.testclient import TestClient
 
-<<<<<<< HEAD
-from database.models import PublicationDescription
-=======
 from database.model.publication import OrmPublication
->>>>>>> 8a4501fc
 
 
 def test_happy_path(client: TestClient, engine: Engine):
     publications = [
-<<<<<<< HEAD
-        PublicationDescription(
-            title="title 1", doi="10.5281/zenodo.121", node="zenodo", node_specific_identifier="121"
+        OrmPublication(
+            title="Title 1", doi="doi1", node="zenodo", node_specific_identifier="1"
         ),
-        PublicationDescription(
-            title="title 2", doi="10.5281/zenodo.122", node="zenodo", node_specific_identifier="122"
+        OrmPublication(
+            title="Title 2", doi="doi2", node="zenodo", node_specific_identifier="2"
         ),
-=======
-        OrmPublication(title="Title 1", url="https://test.test"),
-        OrmPublication(title="Title 2", url="https://test.test2"),
->>>>>>> 8a4501fc
     ]
     with Session(engine) as session:
         # Populate database
@@ -32,10 +23,10 @@
     assert response.status_code == 200
     response_json = response.json()
     assert len(response_json) == 2
-    assert {pub["title"] for pub in response_json} == {"title 1", "title 2"}
-    assert {pub["doi"] for pub in response_json} == {"10.5281/zenodo.121", "10.5281/zenodo.122"}
+    assert {pub["title"] for pub in response_json} == {"Title 1", "Title 2"}
+    assert {pub["doi"] for pub in response_json} == {"doi1", "doi2"}
     assert {pub["node"] for pub in response_json} == {"zenodo", "zenodo"}
-    assert {pub["node_specific_identifier"] for pub in response_json} == {"121", "122"}
+    assert {pub["node_specific_identifier"] for pub in response_json} == {"1", "2"}
     assert {pub["id"] for pub in response_json} == {1, 2}
     for pub in response_json:
         assert len(pub) == 5
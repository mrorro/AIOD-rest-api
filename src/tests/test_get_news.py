import copy

import pytest
from sqlalchemy import Engine
from sqlalchemy.orm import Session
from starlette.testclient import TestClient
from datetime import datetime

<<<<<<< HEAD
from database.model.news import OrmNews
=======
from database.model.general import OrmKeyword
from database.model.news import OrmNews, OrmNewsCategory, OrmBusinessCategory
>>>>>>> b9b33939


def test_happy_path_for_all(client: TestClient, engine: Engine):
    date_format = "%Y-%m-%d"
    news = [
        OrmNews(
            title="n1",
            body="b1",
            section="s1",
            headline="h1",
            source="s1",
            date_modified=datetime.strptime("2023-03-21", date_format),
            alternative_headline="ah1",
            word_count=10,
            news_categories=[OrmNewsCategory(category="something")],
            business_categories=[OrmBusinessCategory(category="something")],
            tags=[OrmKeyword(name="something")],
        ),
        OrmNews(
            title="n2",
            body="b2",
            section="s2",
            headline="h2",
            source="s2",
            date_modified=datetime.strptime("2023-03-21", date_format),
            alternative_headline="ah2",
            word_count=10,
        ),
        OrmNews(
            title="n3",
            body="b3",
            section="s3",
            headline="h3",
            source="s3",
            date_modified=datetime.strptime("2023-03-21", date_format),
            alternative_headline="ah3",
            word_count=10,
        ),
    ]
    with Session(engine) as session:
        # Populate database
        session.add_all(news)
        session.commit()

    response = client.get("/news")
    assert response.status_code == 200
    response_json = response.json()
    assert len(response_json) == 3
    assert {ds["title"] for ds in response_json} == {"n1", "n2", "n3"}
    assert {ds["body"] for ds in response_json} == {"b1", "b2", "b3"}
    assert {ds["section"] for ds in response_json} == {"s1", "s2", "s3"}
    assert {ds["headline"] for ds in response_json} == {"h1", "h2", "h3"}
    assert {ds["source"] for ds in response_json} == {"s1", "s2", "s3"}
<<<<<<< HEAD
    assert {ds["date_modified"] for ds in response_json} == {
        "2023-03-21T00:00:00",
        "2023-03-21T00:00:00",
        "2023-03-21T00:00:00",
    }
=======
    assert {ds["date_modified"] for ds in response_json} == {"2023-03-21T00:00:00"}
>>>>>>> b9b33939
    assert {ds["alternative_headline"] for ds in response_json} == {"ah1", "ah2", "ah3"}
    assert {ds["word_count"] for ds in response_json} == {10, 10, 10}
    assert {len(ds["news_categories"]) for ds in response_json} == {0, 1}
    assert {len(ds["business_categories"]) for ds in response_json} == {0, 1}
    assert {len(ds["tags"]) for ds in response_json} == {0, 1}
    for ds in response_json:
<<<<<<< HEAD
        assert len(ds) == 13
=======
        assert len(ds) == 12
>>>>>>> b9b33939


@pytest.mark.parametrize("news_id", [1, 2])
def test_happy_path_for_one(client: TestClient, engine: Engine, news_id: int):
    date_format = "%Y-%m-%d"
    news = [
        OrmNews(
            title="n1",
            body="b1",
            section="s1",
            headline="h1",
            source="s1",
            date_modified=datetime.strptime("2023-03-21", date_format),
            alternative_headline="ah1",
            word_count=10,
            news_categories=[OrmNewsCategory(category="something")],
            business_categories=[OrmBusinessCategory(category="something")],
            tags=[OrmKeyword(name="something")],
        ),
        OrmNews(
            title="n2",
            body="b2",
            section="s2",
            headline="h2",
            source="s2",
            date_modified=datetime.strptime("2023-03-21", date_format),
            alternative_headline="ah2",
            word_count=10,
        ),
        OrmNews(
            title="n3",
            body="b3",
            section="s3",
            headline="h3",
            source="s3",
            date_modified=datetime.strptime("2023-03-21", date_format),
            alternative_headline="ah3",
            word_count=10,
        ),
    ]

    expected = copy.deepcopy(news[news_id - 1])
    with Session(engine) as session:
        session.add_all(news)
        session.commit()

    response = client.get(f"/news/{news_id}")
    assert response.status_code == 200
    response_json = response.json()

    assert response_json["body"] == expected.body
    assert response_json["section"] == expected.section
    assert response_json["id"] == news_id
    assert len(response_json["news_categories"]) == (1 if news_id == 1 else 0)
    assert len(response_json["business_categories"]) == (1 if news_id == 1 else 0)
    assert len(response_json["tags"]) == (1 if news_id == 1 else 0)
    assert len(response_json) == 12


@pytest.mark.parametrize("news_id", [-1, 2, 3])
def test_empty_db(client: TestClient, engine: Engine, news_id):
    response = client.get(f"/news/{news_id}")
    assert response.status_code == 404
    assert response.json()["detail"] == f"News '{news_id}' not found in the database."


@pytest.mark.parametrize("news_id", [-1, 2, 3])
def test_news_not_found(client: TestClient, engine: Engine, news_id):
    date_format = "%Y-%m-%d"
    news = [
        OrmNews(
            title="n1",
            body="b1",
            section="s1",
            headline="h1",
            source="s1",
            date_modified=datetime.strptime("2023-03-21", date_format),
            alternative_headline="ah1",
            word_count=10,
        ),
    ]
    with Session(engine) as session:
        # Populate database
        session.add_all(news)
        session.commit()
    response = client.get(f"/news/{news_id}")
    assert response.status_code == 404
    assert response.json()["detail"] == f"News '{news_id}' not found in the database."<|MERGE_RESOLUTION|>--- conflicted
+++ resolved
@@ -6,12 +6,8 @@
 from starlette.testclient import TestClient
 from datetime import datetime
 
-<<<<<<< HEAD
-from database.model.news import OrmNews
-=======
 from database.model.general import OrmKeyword
 from database.model.news import OrmNews, OrmNewsCategory, OrmBusinessCategory
->>>>>>> b9b33939
 
 
 def test_happy_path_for_all(client: TestClient, engine: Engine):
@@ -28,7 +24,7 @@
             word_count=10,
             news_categories=[OrmNewsCategory(category="something")],
             business_categories=[OrmBusinessCategory(category="something")],
-            tags=[OrmKeyword(name="something")],
+            keywords=[OrmKeyword(name="something")],
         ),
         OrmNews(
             title="n2",
@@ -65,26 +61,14 @@
     assert {ds["section"] for ds in response_json} == {"s1", "s2", "s3"}
     assert {ds["headline"] for ds in response_json} == {"h1", "h2", "h3"}
     assert {ds["source"] for ds in response_json} == {"s1", "s2", "s3"}
-<<<<<<< HEAD
-    assert {ds["date_modified"] for ds in response_json} == {
-        "2023-03-21T00:00:00",
-        "2023-03-21T00:00:00",
-        "2023-03-21T00:00:00",
-    }
-=======
     assert {ds["date_modified"] for ds in response_json} == {"2023-03-21T00:00:00"}
->>>>>>> b9b33939
     assert {ds["alternative_headline"] for ds in response_json} == {"ah1", "ah2", "ah3"}
     assert {ds["word_count"] for ds in response_json} == {10, 10, 10}
     assert {len(ds["news_categories"]) for ds in response_json} == {0, 1}
     assert {len(ds["business_categories"]) for ds in response_json} == {0, 1}
-    assert {len(ds["tags"]) for ds in response_json} == {0, 1}
+    assert {len(ds["keywords"]) for ds in response_json} == {0, 1}
     for ds in response_json:
-<<<<<<< HEAD
         assert len(ds) == 13
-=======
-        assert len(ds) == 12
->>>>>>> b9b33939
 
 
 @pytest.mark.parametrize("news_id", [1, 2])
@@ -102,7 +86,7 @@
             word_count=10,
             news_categories=[OrmNewsCategory(category="something")],
             business_categories=[OrmBusinessCategory(category="something")],
-            tags=[OrmKeyword(name="something")],
+            keywords=[OrmKeyword(name="something")],
         ),
         OrmNews(
             title="n2",
@@ -140,8 +124,8 @@
     assert response_json["id"] == news_id
     assert len(response_json["news_categories"]) == (1 if news_id == 1 else 0)
     assert len(response_json["business_categories"]) == (1 if news_id == 1 else 0)
-    assert len(response_json["tags"]) == (1 if news_id == 1 else 0)
-    assert len(response_json) == 12
+    assert len(response_json["keywords"]) == (1 if news_id == 1 else 0)
+    assert len(response_json) == 13
 
 
 @pytest.mark.parametrize("news_id", [-1, 2, 3])

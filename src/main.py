"""
Defines Rest API endpoints.

Note: order matters for overloaded paths
(https://fastapi.tiangolo.com/tutorial/path-params/#order-matters).
"""
import argparse
import os
import tomllib
from typing import Dict

import uvicorn
from dotenv import load_dotenv
from fastapi import Depends, FastAPI, HTTPException
from fastapi.responses import HTMLResponse
from pydantic import Json
from sqlalchemy import Engine

import connectors
import routers
from authentication import get_current_user
<<<<<<< HEAD
from database.model.news import OrmNews
=======
from connectors import NodeName

>>>>>>> ad08971c
from database.setup import connect_to_database, populate_database
from node_names import NodeName


def _parse_args() -> argparse.Namespace:
    parser = argparse.ArgumentParser(description="Please refer to the README.")
    parser.add_argument("--url-prefix", default="", help="Prefix for the api url.")
    parser.add_argument(
        "--rebuild-db",
        default="only-if-empty",
        choices=["no", "only-if-empty", "always"],
        help="Determines if the database is recreated.",
    )
    parser.add_argument(
        "--populate-datasets",
        default=[],
        nargs="+",
        choices=[p.name for p in NodeName],
        help="Zero, one or more nodes with which the datasets should get populated.",
    )
    parser.add_argument(
        "--populate-publications",
        default=[],
        nargs="+",
        choices=[p.name for p in NodeName],
        help="Zero, one or more nodes with which the publications should get populated.",
    )
    parser.add_argument(
        "--limit",
        type=int,
        default=None,
        help="Limit the number of initial resources with which the database is populated, "
        "per resources and per node.",
    )
    parser.add_argument(
        "--reload",
        action="store_true",
        help="Use `--reload` for FastAPI.",
    )
    return parser.parse_args()


def _engine(rebuild_db: str) -> Engine:
    """
    Return a SqlAlchemy engine, backed by the MySql connection as configured in the configuration
    file.
    """
    with open("config.toml", "rb") as fh:
        config = tomllib.load(fh)
    db_config = config.get("database", {})
    username = db_config.get("name", "root")
    password = db_config.get("password", "ok")
    host = db_config.get("host", "demodb")
    port = db_config.get("port", 3306)
    database = db_config.get("database", "aiod")

    db_url = f"mysql://{username}:{password}@{host}:{port}/{database}"

    delete_before_create = rebuild_db == "always"
    return connect_to_database(db_url, delete_first=delete_before_create)


def _connector_from_node_name(connector_type: str, connector_dict: Dict, node_name: str):
    """Get the connector from the connector_dict, identified by its node name."""
    try:
        node = NodeName(node_name)
    except ValueError:
        raise HTTPException(status_code=400, detail=f"Node '{node_name}' not recognized.")
    connector = connector_dict.get(node, None)
    if connector is None:
        possibilities = ", ".join(f"`{c}`" for c in connectors.dataset_connectors.keys())
        msg = (
            f"No {connector_type} connector for node '{node_name}' available. Possible values:"
            f" {possibilities}"
        )
        raise HTTPException(status_code=501, detail=msg)
    return connector


<<<<<<< HEAD
def _retrieve_news(session, identifier) -> OrmNews:
    query = select(OrmNews).where(OrmNews.identifier == identifier)
    news = session.scalars(query).first()
    if not news:
        raise HTTPException(
            status_code=404,
            detail=f"News '{identifier}' not found in the database.",
        )
    return news


=======
>>>>>>> ad08971c
def add_routes(app: FastAPI, engine: Engine, url_prefix=""):
    """Add routes to the FastAPI application"""

    @app.get(url_prefix + "/", response_class=HTMLResponse)
    def home() -> str:
        """Provides a redirect page to the docs."""
        return """
        <!DOCTYPE html>
        <html>
          <head>
            <meta http-equiv="refresh" content="0; url='docs'" />
          </head>
          <body>
            <p>The REST API documentation is <a href="docs">here</a>.</p>
          </body>
        </html>
        """

    @app.get(url_prefix + "/authorization_test")
    def test_authorization(user: Json = Depends(get_current_user)) -> dict:
        """
        Returns the user, if authenticated correctly.
        """
        return {"msg": "success", "user": user}

    @app.get(url_prefix + "/nodes")
    def get_nodes() -> list:
        """Retrieve information about all known nodes"""
        return list(NodeName)

    for router in routers.routers:
        app.include_router(router.create(engine, url_prefix))


def create_app() -> FastAPI:
    """Create the FastAPI application, complete with routes."""
    app = FastAPI(
        swagger_ui_init_oauth={
            "clientId": os.getenv("KEYCLOAK_CLIENT_ID"),
            "clientSecret": os.getenv("KEYCLOAK_CLIENT_SECRET"),
            "realm": "dev",
            "appName": "AIoD API",
            "usePkceWithAuthorizationCodeGrant": True,
            "scopes": "openid profile",
        }
    )
    args = _parse_args()

    dataset_connectors = [
        _connector_from_node_name("dataset", connectors.dataset_connectors, node_name)
        for node_name in args.populate_datasets
    ]
    publication_connectors = [
        _connector_from_node_name("publication", connectors.publication_connectors, node_name)
        for node_name in args.populate_publications
    ]
    connectors_ = dataset_connectors + publication_connectors
    engine = _engine(args.rebuild_db)
    if len(connectors_) > 0:
        populate_database(
            engine,
            connectors=connectors_,
            only_if_empty=True,
            limit=args.limit,
        )
    add_routes(app, engine, url_prefix=args.url_prefix)
    return app


def main():
    """Run the application. Placed in a separate function, to avoid having global variables"""
    args = _parse_args()
    load_dotenv()
    uvicorn.run("main:create_app", host="0.0.0.0", reload=args.reload, factory=True)


if __name__ == "__main__":
    main()<|MERGE_RESOLUTION|>--- conflicted
+++ resolved
@@ -19,12 +19,6 @@
 import connectors
 import routers
 from authentication import get_current_user
-<<<<<<< HEAD
-from database.model.news import OrmNews
-=======
-from connectors import NodeName
-
->>>>>>> ad08971c
 from database.setup import connect_to_database, populate_database
 from node_names import NodeName
 
@@ -104,20 +98,6 @@
     return connector
 
 
-<<<<<<< HEAD
-def _retrieve_news(session, identifier) -> OrmNews:
-    query = select(OrmNews).where(OrmNews.identifier == identifier)
-    news = session.scalars(query).first()
-    if not news:
-        raise HTTPException(
-            status_code=404,
-            detail=f"News '{identifier}' not found in the database.",
-        )
-    return news
-
-
-=======
->>>>>>> ad08971c
 def add_routes(app: FastAPI, engine: Engine, url_prefix=""):
     """Add routes to the FastAPI application"""
 

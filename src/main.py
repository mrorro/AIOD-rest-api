--- conflicted
+++ resolved
@@ -21,20 +21,11 @@
 import connectors
 import schemas
 from connectors import NodeName
-<<<<<<< HEAD
-from database.models import (
-    DatasetDescription,
-    Publication,
-    News,
-    NewsCategory,
-    BusinessCategory,
-    Tag,
-)
-=======
+
 from converters import dataset_converter
+from database.model.news import News, NewsCategory, BusinessCategory, Tag
 from database.model.publication import OrmPublication
 from database.model.dataset import OrmDataset
->>>>>>> 8a4501fc
 from database.setup import connect_to_database, populate_database
 
 

"""
Defines Rest API endpoints.

Note: order matters for overloaded paths
(https://fastapi.tiangolo.com/tutorial/path-params/#order-matters).
"""
import argparse
import tomllib
import traceback
from typing import Dict

import uvicorn
from fastapi import Depends, FastAPI, HTTPException
from fastapi.responses import HTMLResponse
from pydantic import BaseModel
from sqlalchemy import select, Engine, and_, delete, update
from sqlalchemy.exc import IntegrityError
from sqlalchemy.orm import Session

import connectors
import schemas
from connectors import NodeName
<<<<<<< HEAD
from database.models import DatasetDescription, PublicationDescription
=======
from converters import dataset_converter
from database.model.publication import OrmPublication
from database.model.dataset import OrmDataset
>>>>>>> 8a4501fc
from database.setup import connect_to_database, populate_database


def _parse_args() -> argparse.Namespace:
    parser = argparse.ArgumentParser(description="Please refer to the README.")
    parser.add_argument("--url-prefix", default="", help="Prefix for the api url.")
    parser.add_argument(
        "--rebuild-db",
        default="only-if-empty",
        choices=["no", "only-if-empty", "always"],
        help="Determines if the database is recreated.",
    )
    parser.add_argument(
        "--populate-datasets",
        default=[],
        nargs="+",
        choices=[p.name for p in NodeName],
        help="Zero, one or more nodes with which the datasets should get populated.",
    )
    parser.add_argument(
        "--populate-publications",
        default=[],
        nargs="+",
        choices=[p.name for p in NodeName],
        help="Zero, one or more nodes with which the publications should get populated.",
    )
    parser.add_argument(
        "--limit-number-of-datasets",
        type=int,
        default=None,
        help="Limit the number of initial datasets with which the database is populated, per node.",
    )
    parser.add_argument(
        "--limit-number-of-publications",
        default=None,
        type=int,
        help="Limit the number of initial publication with which the database is populated, "
        "per node.",
    )
    parser.add_argument(
        "--reload",
        action="store_true",
        help="Use `--reload` for FastAPI.",
    )
    return parser.parse_args()


def _engine(rebuild_db: str) -> Engine:
    """
    Return a SqlAlchemy engine, backed by the MySql connection as configured in the configuration
    file.
    """
    with open("config.toml", "rb") as fh:
        config = tomllib.load(fh)
    db_config = config.get("database", {})
    username = db_config.get("name", "root")
    password = db_config.get("password", "ok")
    host = db_config.get("host", "demodb")
    port = db_config.get("port", 3306)
    database = db_config.get("database", "aiod")

    db_url = f"mysql://{username}:{password}@{host}:{port}/{database}"

    delete_before_create = rebuild_db == "always"
    return connect_to_database(db_url, delete_first=delete_before_create)


def _connector_from_node_name(connector_type: str, connector_dict: Dict, node_name: str):
    """Get the connector from the connector_dict, identified by its node name."""
    try:
        node = NodeName(node_name)
    except ValueError:
        raise HTTPException(status_code=400, detail=f"Node '{node_name}' not recognized.")
    connector = connector_dict.get(node, None)
    if connector is None:
        possibilities = ", ".join(f"`{c}`" for c in connectors.dataset_connectors.keys())
        msg = (
            f"No {connector_type} connector for node '{node_name}' available. Possible values:"
            f" {possibilities}"
        )
        raise HTTPException(status_code=501, detail=msg)
    return connector


def _retrieve_dataset(session, identifier, node=None) -> OrmDataset:
    if node is None:
        query = select(OrmDataset).where(OrmDataset.id == identifier)
    else:
        if node not in {n.name for n in NodeName}:
            raise HTTPException(status_code=400, detail=f"Node '{node}' not recognized.")
        query = select(OrmDataset).where(
            and_(
                OrmDataset.node_specific_identifier == identifier,
                OrmDataset.node == node,
            )
        )
    dataset = session.scalars(query).first()
    if not dataset:
        if node is None:
            msg = f"Dataset '{identifier}' not found in the database."
        else:
            msg = f"Dataset '{identifier}' of '{node}' not found in the database."
        raise HTTPException(status_code=404, detail=msg)
    return dataset


<<<<<<< HEAD
def _retrieve_publication(session, identifier, node=None) -> PublicationDescription:
    if node is None:
        query = select(PublicationDescription).where(PublicationDescription.id == identifier)
    else:
        query = select(PublicationDescription).where(
            and_(
                PublicationDescription.node_specific_identifier == identifier,
                PublicationDescription.node == node,
            )
        )
=======
def _retrieve_publication(session, identifier) -> OrmPublication:
    query = select(OrmPublication).where(OrmPublication.id == identifier)
>>>>>>> 8a4501fc
    publication = session.scalars(query).first()
    if not publication:
        if node is None:
            msg = f"Publication '{identifier}' not found in the database."
        else:
            msg = f"Publication '{identifier}' of '{node}' not found in the database."
        raise HTTPException(status_code=404, detail=msg)
    return publication


def _wrap_as_http_exception(exception: Exception) -> HTTPException:
    if isinstance(exception, HTTPException):
        return exception

    # This is an unexpected error. A mistake on our part. End users should not be informed about
    # details of problems they are not expected to fix, so we give a generic response and log the
    # error.
    traceback.print_exc()
    return HTTPException(
        status_code=500,
        detail=(
            "Unexpected exception while processing your request. Please contact the maintainers."
        ),
    )


def add_routes(app: FastAPI, engine: Engine, url_prefix=""):
    """Add routes to the FastAPI application"""

    @app.get(url_prefix + "/", response_class=HTMLResponse)
    def home() -> str:
        """Provides a redirect page to the docs."""
        return """
        <!DOCTYPE html>
        <html>
          <head>
            <meta http-equiv="refresh" content="0; url='docs'" />
          </head>
          <body>
            <p>The REST API documentation is <a href="docs">here</a>.</p>
          </body>
        </html>
        """

    # Multiple endpoints share the same set of parameters, we define a class for easy re-use of
    # dependencies:
    # https://fastapi.tiangolo.com/tutorial/dependencies/classes-as-dependencies/?h=depends#classes-as-dependencies # noqa
    class Pagination(BaseModel):
        offset: int = 0
        limit: int = 100

    @app.get(url_prefix + "/datasets/", response_model_exclude_none=True)
    def list_datasets(
        pagination: Pagination = Depends(Pagination),
    ) -> list[schemas.AIoDDataset]:
        """Lists all datasets registered with AIoD.

        Query Parameter
        ------
         * nodes, list[str], optional: if provided, list only datasets from the given node.
        """
        # For additional information on querying through SQLAlchemy's ORM:
        # https://docs.sqlalchemy.org/en/20/orm/queryguide/index.html
        try:
            with Session(engine) as session:
                query = select(OrmDataset).offset(pagination.offset).limit(pagination.limit)
                return [
                    dataset_converter.orm_to_aiod(dataset)
                    for dataset in session.scalars(query).all()
                ]
        except Exception as e:
            raise _wrap_as_http_exception(e)

    @app.get(url_prefix + "/datasets/{identifier}", response_model_exclude_none=True)
    def get_dataset(identifier: str) -> schemas.AIoDDataset:
        """Retrieve all meta-data for a specific dataset."""
        try:
            with Session(engine) as session:
                dataset = _retrieve_dataset(session, identifier)
                return dataset_converter.orm_to_aiod(dataset)
        except Exception as e:
            raise _wrap_as_http_exception(e)

    @app.get(url_prefix + "/nodes")
    def get_nodes() -> list:
        """Retrieve information about all known nodes"""
        return list(NodeName)

    @app.get(url_prefix + "/nodes/{node}/datasets", response_model_exclude_none=True)
    def get_node_datasets(
        node: str, pagination: Pagination = Depends(Pagination)
    ) -> list[schemas.AIoDDataset]:
        """Retrieve all meta-data of the datasets of a single node."""
        try:
            with Session(engine) as session:
                query = (
                    select(OrmDataset)
                    .where(OrmDataset.node == node)
                    .offset(pagination.offset)
                    .limit(pagination.limit)
                )
                return [
                    dataset_converter.orm_to_aiod(dataset)
                    for dataset in session.scalars(query).all()
                ]
        except Exception as e:
            raise _wrap_as_http_exception(e)

    @app.get(url_prefix + "/nodes/{node}/datasets/{identifier}", response_model_exclude_none=True)
    def get_node_dataset(node: str, identifier: str) -> schemas.AIoDDataset:
        """Retrieve all meta-data for a specific dataset identified by the
        node-specific-identifier."""
        try:
            with Session(engine) as session:
                dataset = _retrieve_dataset(session, identifier, node)
                return dataset_converter.orm_to_aiod(dataset)
        except Exception as e:
            raise _wrap_as_http_exception(e)

    @app.post(url_prefix + "/datasets/", response_model_exclude_none=True)
    def register_dataset(dataset: schemas.AIoDDataset) -> schemas.AIoDDataset:
        """Register a dataset with AIoD."""
        try:
            with Session(engine) as session:
                dataset_orm = dataset_converter.aiod_to_orm(session, dataset)
                session.add(dataset_orm)
                try:
                    session.commit()
                except IntegrityError:
                    session.rollback()
                    query = select(OrmDataset).where(
                        and_(
                            OrmDataset.node == dataset.node,
                            OrmDataset.name == dataset.name,
                        )
                    )
                    existing_dataset = session.scalars(query).first()
                    raise HTTPException(
                        status_code=409,
                        detail="There already exists a dataset with the same "
                        f"node and name, with id={existing_dataset.id}.",
                    )
                return dataset_converter.orm_to_aiod(dataset_orm)
        except Exception as e:
            raise _wrap_as_http_exception(e)

    @app.put(url_prefix + "/datasets/{identifier}", response_model_exclude_none=True)
    def put_dataset(identifier: str, dataset: schemas.AIoDDataset) -> schemas.AIoDDataset:
        """Update an existing dataset."""
        try:
            with Session(engine) as session:
                _retrieve_dataset(session, identifier)  # Raise error if it does not exist
                dataset_orm = dataset_converter.aiod_to_orm(session, dataset)
                dataset_orm.id = identifier
                session.merge(dataset_orm)
                session.commit()
                new_dataset = _retrieve_dataset(session, identifier)
                return dataset_converter.orm_to_aiod(new_dataset)
        except Exception as e:
            raise _wrap_as_http_exception(e)

    @app.delete(url_prefix + "/datasets/{identifier}")
    def delete_dataset(identifier: str):
        try:
            with Session(engine) as session:
                _retrieve_dataset(session, identifier)  # Raise error if it does not exist

                statement = delete(OrmDataset).where(OrmDataset.id == identifier)
                session.execute(statement)
                session.commit()
        except Exception as e:
            raise _wrap_as_http_exception(e)

    @app.get(url_prefix + "/publications")
    def list_publications(pagination: Pagination = Depends(Pagination)) -> list[dict]:
        """Lists all publications registered with AIoD."""
        try:
            with Session(engine) as session:
                return [
                    publication.to_dict(depth=0)
                    for publication in session.scalars(
<<<<<<< HEAD
                        select(PublicationDescription)
                        .offset(pagination.offset)
                        .limit(pagination.limit)
=======
                        select(OrmPublication).offset(pagination.offset).limit(pagination.limit)
>>>>>>> 8a4501fc
                    ).all()
                ]
        except Exception as e:
            raise _wrap_as_http_exception(e)

    @app.post(url_prefix + "/publications")
    def register_publication(publication: schemas.AIoDPublication) -> dict:
        """Add a publication."""
        try:
            with Session(engine) as session:
<<<<<<< HEAD
                new_publication = PublicationDescription(
                    title=publication.title,
                    doi=publication.doi,
                    node=publication.node,
                    node_specific_identifier=publication.node_specific_identifier,
                )
=======
                new_publication = OrmPublication(title=publication.title, url=publication.url)
>>>>>>> 8a4501fc
                session.add(new_publication)
                try:
                    session.commit()
                except IntegrityError:
                    session.rollback()
                    query = select(PublicationDescription).where(
                        and_(
                            PublicationDescription.doi == publication.doi,
                            PublicationDescription.node == publication.node,
                        )
                    )
                    existing_dataset = session.scalars(query).first()
                    raise HTTPException(
                        status_code=409,
                        detail="There already exists a publication with the same "
                        f"node and name, with id={existing_dataset.id}.",
                    )
                return new_publication.to_dict(depth=1)
        except Exception as e:
            raise _wrap_as_http_exception(e)

    @app.get(url_prefix + "/publications/{identifier}")
    def get_publication(identifier: str) -> dict:
        """Retrieves all information for a specific publication registered with AIoD."""
        try:
            with Session(engine) as session:
                publication = _retrieve_publication(session, identifier)
                return publication.to_dict(depth=1)
        except Exception as e:
            raise _wrap_as_http_exception(e)

    @app.put(url_prefix + "/publications/{identifier}")
    def update_publication(identifier: str, publication: schemas.AIoDPublication) -> dict:
        """Update this publication"""
        try:
            with Session(engine) as session:
                _retrieve_publication(session, identifier)  # Raise error if dataset does not exist
                statement = (
<<<<<<< HEAD
                    update(PublicationDescription)
=======
                    update(OrmPublication)
>>>>>>> 8a4501fc
                    .values(
                        title=publication.title,
                        doi=publication.doi,
                        node=publication.node,
                        node_specific_identifier=publication.node_specific_identifier,
                    )
<<<<<<< HEAD
                    .where(PublicationDescription.id == identifier)
=======
                    .where(OrmPublication.id == identifier)
>>>>>>> 8a4501fc
                )
                session.execute(statement)
                session.commit()
                return _retrieve_publication(session, identifier).to_dict(depth=1)
        except Exception as e:
            raise _wrap_as_http_exception(e)

    @app.delete(url_prefix + "/publications/{identifier}")
    def delete_publication(identifier: str):
        """Delete this publication from AIoD."""
        try:
            with Session(engine) as session:
                _retrieve_publication(session, identifier)  # Raise error if it does not exist

<<<<<<< HEAD
                statement = delete(PublicationDescription).where(
                    PublicationDescription.id == identifier
                )
=======
                statement = delete(OrmPublication).where(OrmPublication.id == identifier)
>>>>>>> 8a4501fc
                session.execute(statement)
                session.commit()
        except Exception as e:
            raise _wrap_as_http_exception(e)

    @app.get(url_prefix + "/nodes/{node}/publications")
    def get_node_publications(
        node: str, pagination: Pagination = Depends(Pagination)
    ) -> list[dict]:
        """Retrieve all meta-data of the publications of a single node."""
        raise HTTPException(status_code=501, detail="Unimplemented error")
        # TODO: Zenodo API doesnt work well so this endpoint will be implemented in the future

    @app.get(url_prefix + "/nodes/{node}/publications/{identifier}")
    def get_node_publication(node: str, identifier: str) -> dict:
        """Retrieve all meta-data for a specific publication identified by the
        node-specific-identifier."""

        try:
            connector = _connector_from_node_name(
                "publication", connectors.publication_connectors, node
            )
            with Session(engine) as session:
                publication = _retrieve_publication(session, identifier, node)

            publication_meta = connector.fetch(publication)
            return publication_meta.dict()
        except Exception as e:
            raise _wrap_as_http_exception(e)

    @app.get(url_prefix + "/datasets/{identifier}/publications")
    def list_publications_related_to_dataset(identifier: str) -> list[dict]:
        """Lists all publications registered with AIoD that use this dataset."""
        try:
            with Session(engine) as session:
                dataset = _retrieve_dataset(session, identifier)
                return [publication.to_dict(depth=0) for publication in dataset.citations]
        except Exception as e:
            raise _wrap_as_http_exception(e)

    @app.post(url_prefix + "/datasets/{dataset_id}/publications/{publication_id}")
    def relate_publication_to_dataset(dataset_id: str, publication_id: str):
        try:
            with Session(engine) as session:
                dataset = _retrieve_dataset(session, dataset_id)
                publication = _retrieve_publication(session, publication_id)
                if publication in dataset.citations:
                    raise HTTPException(
                        status_code=409,
                        detail=f"Dataset {dataset_id} is already linked to publication "
                        f"{publication_id}.",
                    )
                dataset.citations.append(publication)
                session.commit()
        except Exception as e:
            raise _wrap_as_http_exception(e)

    @app.delete(url_prefix + "/datasets/{dataset_id}/publications/{publication_id}")
    def delete_relation_publication_to_dataset(dataset_id: str, publication_id: str):
        try:
            with Session(engine) as session:
                dataset = _retrieve_dataset(session, dataset_id)
                publication = _retrieve_publication(session, publication_id)
                if publication not in dataset.citations:
                    raise HTTPException(
                        status_code=404,
                        detail=f"Dataset {dataset_id} is not linked to publication "
                        f"{publication_id}.",
                    )
                dataset.citations = [p for p in dataset.citations if p != publication]
                session.commit()
        except Exception as e:
            raise _wrap_as_http_exception(e)


def create_app() -> FastAPI:
    """Create the FastAPI application, complete with routes."""
    app = FastAPI()
    args = _parse_args()

    dataset_connectors = [
        _connector_from_node_name("dataset", connectors.dataset_connectors, node_name)
        for node_name in args.populate_datasets
    ]
    publication_connectors = [
        _connector_from_node_name("publication", connectors.publication_connectors, node_name)
        for node_name in args.populate_publications
    ]
    engine = _engine(args.rebuild_db)
    if len(dataset_connectors) + len(publication_connectors) > 0:
        populate_database(
            engine,
            dataset_connectors=dataset_connectors,
            publications_connectors=publication_connectors,
            only_if_empty=True,
            limit_datasets=args.limit_number_of_datasets,
            limit_publications=args.limit_number_of_publications,
        )
    add_routes(app, engine, url_prefix=args.url_prefix)
    return app


def main():
    """Run the application. Placed in a separate function, to avoid having global variables"""
    args = _parse_args()
    uvicorn.run("main:create_app", host="0.0.0.0", reload=args.reload, factory=True)


if __name__ == "__main__":
    main()<|MERGE_RESOLUTION|>--- conflicted
+++ resolved
@@ -20,13 +20,9 @@
 import connectors
 import schemas
 from connectors import NodeName
-<<<<<<< HEAD
-from database.models import DatasetDescription, PublicationDescription
-=======
 from converters import dataset_converter
 from database.model.publication import OrmPublication
 from database.model.dataset import OrmDataset
->>>>>>> 8a4501fc
 from database.setup import connect_to_database, populate_database
 
 
@@ -133,21 +129,8 @@
     return dataset
 
 
-<<<<<<< HEAD
-def _retrieve_publication(session, identifier, node=None) -> PublicationDescription:
-    if node is None:
-        query = select(PublicationDescription).where(PublicationDescription.id == identifier)
-    else:
-        query = select(PublicationDescription).where(
-            and_(
-                PublicationDescription.node_specific_identifier == identifier,
-                PublicationDescription.node == node,
-            )
-        )
-=======
-def _retrieve_publication(session, identifier) -> OrmPublication:
+def _retrieve_publication(session, identifier, node=None) -> OrmPublication:
     query = select(OrmPublication).where(OrmPublication.id == identifier)
->>>>>>> 8a4501fc
     publication = session.scalars(query).first()
     if not publication:
         if node is None:
@@ -329,13 +312,7 @@
                 return [
                     publication.to_dict(depth=0)
                     for publication in session.scalars(
-<<<<<<< HEAD
-                        select(PublicationDescription)
-                        .offset(pagination.offset)
-                        .limit(pagination.limit)
-=======
                         select(OrmPublication).offset(pagination.offset).limit(pagination.limit)
->>>>>>> 8a4501fc
                     ).all()
                 ]
         except Exception as e:
@@ -346,25 +323,22 @@
         """Add a publication."""
         try:
             with Session(engine) as session:
-<<<<<<< HEAD
-                new_publication = PublicationDescription(
+                new_publication = OrmPublication(
                     title=publication.title,
                     doi=publication.doi,
+                    url=publication.url,
                     node=publication.node,
-                    node_specific_identifier=publication.node_specific_identifier,
-                )
-=======
-                new_publication = OrmPublication(title=publication.title, url=publication.url)
->>>>>>> 8a4501fc
+                    node_specific_identifier=publication.node_specific_identifier
+                    )
                 session.add(new_publication)
                 try:
                     session.commit()
                 except IntegrityError:
                     session.rollback()
-                    query = select(PublicationDescription).where(
+                    query = select(OrmPublication).where(
                         and_(
-                            PublicationDescription.doi == publication.doi,
-                            PublicationDescription.node == publication.node,
+                            OrmPublication.node_specific_identifier == publication.node_specific_identifier,
+                            OrmPublication.node == publication.node,
                         )
                     )
                     existing_dataset = session.scalars(query).first()
@@ -394,22 +368,15 @@
             with Session(engine) as session:
                 _retrieve_publication(session, identifier)  # Raise error if dataset does not exist
                 statement = (
-<<<<<<< HEAD
-                    update(PublicationDescription)
-=======
                     update(OrmPublication)
->>>>>>> 8a4501fc
                     .values(
                         title=publication.title,
                         doi=publication.doi,
+                        url=publication.url,
                         node=publication.node,
                         node_specific_identifier=publication.node_specific_identifier,
                     )
-<<<<<<< HEAD
-                    .where(PublicationDescription.id == identifier)
-=======
                     .where(OrmPublication.id == identifier)
->>>>>>> 8a4501fc
                 )
                 session.execute(statement)
                 session.commit()
@@ -424,13 +391,7 @@
             with Session(engine) as session:
                 _retrieve_publication(session, identifier)  # Raise error if it does not exist
 
-<<<<<<< HEAD
-                statement = delete(PublicationDescription).where(
-                    PublicationDescription.id == identifier
-                )
-=======
                 statement = delete(OrmPublication).where(OrmPublication.id == identifier)
->>>>>>> 8a4501fc
                 session.execute(statement)
                 session.commit()
         except Exception as e:
@@ -450,13 +411,8 @@
         node-specific-identifier."""
 
         try:
-            connector = _connector_from_node_name(
-                "publication", connectors.publication_connectors, node
-            )
-            with Session(engine) as session:
-                publication = _retrieve_publication(session, identifier, node)
-
-            publication_meta = connector.fetch(publication)
+
+            publication_meta = connector.fetch(identifier)
             return publication_meta.dict()
         except Exception as e:
             raise _wrap_as_http_exception(e)

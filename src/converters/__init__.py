from typing import Type  # noqa:F401

from schemas import (
    AIoDDataset,
    AIoDEvent,
    AIoDNews,
    AIoDOrganisation,
    AIoDProject,
    AIoDPublication,
    AIoDEducationalResource,
)
<<<<<<< HEAD
from .orm_converters.orm_converter import OrmConverter  # noqa:F401
from .orm_converters.dataset_converter import DatasetConverter
from .orm_converters.educational_resource_converter import EducationalResourceConverter
from .orm_converters.event_converter import EventResourceConverter
from .orm_converters.news_converter import NewsConverter
from .orm_converters.project_converter import ProjectConverter  # noqa:F401
from .orm_converters.publication_converter import PublicationConverter
=======
from .abstract_converter import ResourceConverter  # noqa:F401
from .dataset_converter import DatasetConverter
from .news_converter import NewsConverter
from .publication_converter import PublicationConverter
from .educational_resource_converter import EducationalResourceConverter
from .event_converter import EventResourceConverter
from .organisation_converter import OrganisationResourceConverter
from .project_converter import ProjectConverter
>>>>>>> 804d19e4

dataset_converter_instance = DatasetConverter()
news_converter_instance = NewsConverter()
publication_converter_instance = PublicationConverter()
project_converter_instance = ProjectConverter()
educational_resource_converter_instance = EducationalResourceConverter()
event_converter_instance = EventResourceConverter()
organisation_converter_instance = OrganisationResourceConverter()

converters = {
    AIoDDataset: dataset_converter_instance,
    AIoDEducationalResource: educational_resource_converter_instance,
    AIoDNews: news_converter_instance,
    AIoDPublication: publication_converter_instance,
    AIoDProject: project_converter_instance,
    AIoDEvent: event_converter_instance,
<<<<<<< HEAD
}  # type: dict[Type, OrmConverter]
=======
    AIoDOrganisation: organisation_converter_instance,
}  # type: dict[Type, ResourceConverter]
>>>>>>> 804d19e4
<|MERGE_RESOLUTION|>--- conflicted
+++ resolved
@@ -1,15 +1,16 @@
 from typing import Type  # noqa:F401
 
+from converters.orm_converters.organisation_converter import OrganisationResourceConverter
 from schemas import (
     AIoDDataset,
+    AIoDEducationalResource,
+    AIoDNews,
+    AIoDPublication,
+    AIoDProject,
     AIoDEvent,
-    AIoDNews,
     AIoDOrganisation,
-    AIoDProject,
-    AIoDPublication,
-    AIoDEducationalResource,
 )
-<<<<<<< HEAD
+
 from .orm_converters.orm_converter import OrmConverter  # noqa:F401
 from .orm_converters.dataset_converter import DatasetConverter
 from .orm_converters.educational_resource_converter import EducationalResourceConverter
@@ -17,16 +18,7 @@
 from .orm_converters.news_converter import NewsConverter
 from .orm_converters.project_converter import ProjectConverter  # noqa:F401
 from .orm_converters.publication_converter import PublicationConverter
-=======
-from .abstract_converter import ResourceConverter  # noqa:F401
-from .dataset_converter import DatasetConverter
-from .news_converter import NewsConverter
-from .publication_converter import PublicationConverter
-from .educational_resource_converter import EducationalResourceConverter
-from .event_converter import EventResourceConverter
-from .organisation_converter import OrganisationResourceConverter
-from .project_converter import ProjectConverter
->>>>>>> 804d19e4
+
 
 dataset_converter_instance = DatasetConverter()
 news_converter_instance = NewsConverter()
@@ -43,9 +35,5 @@
     AIoDPublication: publication_converter_instance,
     AIoDProject: project_converter_instance,
     AIoDEvent: event_converter_instance,
-<<<<<<< HEAD
-}  # type: dict[Type, OrmConverter]
-=======
     AIoDOrganisation: organisation_converter_instance,
-}  # type: dict[Type, ResourceConverter]
->>>>>>> 804d19e4
+}  # type: dict[Type, OrmConverter]
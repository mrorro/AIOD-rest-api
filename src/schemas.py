--- conflicted
+++ resolved
@@ -12,7 +12,6 @@
 from typing import Set, List, Optional
 
 from pydantic import BaseModel, Field
-from enum import Enum
 
 
 class AIoDDistribution(BaseModel):
@@ -89,17 +88,11 @@
     measured_values: List[AIoDMeasurementValue] = Field(default_factory=list)
 
 
-<<<<<<< HEAD
-class News(BaseModel):
-    """The complete metadata for news entity"""
-
-=======
 class AIoDNews(BaseModel):
     """The complete metadata for news entity"""
 
     id: int | None
 
->>>>>>> b9b33939
     title: str = Field(max_length=500)
     date_modified: datetime
     body: str = Field(max_length=2000)
@@ -110,76 +103,13 @@
 
     media: Optional[list[str]]
     source: Optional[str]
-<<<<<<< HEAD
     news_categories: Optional[list[str]]
     business_categories: Optional[list[str]]
-    tags: Optional[list[str]]
+    keywords: Optional[list[str]]
     id: int | None
 
 
-class DurationMinutesHoursEnum(str, Enum):
-    option_1 = "Less than 1 hour"
-    option_2 = "1-3 hours"
-    option_3 = "4-10 hours"
-    option_4 = "10+ hours"
-
-
-class HoursPerWeekEnum(str, Enum):
-    option_1 = "1-3 hours (lower-paced)"
-    option_2 = "4-10 hours (quarter-speed)"
-    option_3 = "11-24 hours (Part-time)"
-    option_4 = "25-40 hours (intensive courses)"
-
-
-class EducationalRoleEnum(str, Enum):
-    option_1 = "Student"
-    option_2 = "Teacher"
-
-
-class EducationalLevelEnum(str, Enum):
-    option_1 = "Basic"
-    option_2 = "Advanced"
-    option_3 = "Bachelor Programme"
-    option_4 = "Master's Programme"
-
-
-class EducationalTypeEnum(str, Enum):
-    option_1 = "Distance Learning"
-    option_2 = "Blended Learning"
-    option_3 = "MOOC"
-    option_4 = "On-site"
-    option_5 = "Tutorial"
-
-
-class CountryEnum(str, Enum):
-    opyion_1 = "Sweeden"
-
-
-class PaceEnum(str, Enum):
-    option_1 = "Full-time"
-    option_2 = "Part-time (scheduled)"
-    option_3 = " Self-paced"
-
-
-class LanguageEnum(str, Enum):
-    option_1 = "International"
-    option_2 = "Czech"
-    option_3 = "Croatian"
-    option_4 = "Danish"
-    option_5 = "Dutch"
-    option_6 = "English"
-    option_7 = "Bulgarian"
-
-    # TODO add the remaining languages mentioned in cms description
-
-
-class TargetAudienceEnum(str, Enum):
-    option_1 = "Working professionals"
-    option_2 = "Students in Higher Education"
-    option_3 = "Teachers in Secondary School"
-
-
-class EducationalResource(BaseModel):
+class AIoDEducationalResource(BaseModel):
     """The complete metadata for educational resource"""
 
     title: str = Field(max_length=500)
@@ -187,13 +117,13 @@
     website_url: str = Field(max_length=500)
     date_modified: datetime | None
 
-    educational_role: EducationalRoleEnum
-    educational_level: EducationalLevelEnum
-    educatonal_type: EducationalTypeEnum
+    educational_role: str = Field(max_length=500)
+    educational_level: str = Field(max_length=500)
+    educational_type: str = Field(max_length=500)
 
-    pace: PaceEnum
-    languages: list[LanguageEnum]
-    target_audience: list[TargetAudienceEnum]
+    pace: str = Field(max_length=500)
+    languages: list[str]
+    target_audience: list[str]
 
     educational_use: str | List[str] = Field(
         description="The intended educational use of the resource, such as lecture, lab exercise"
@@ -224,17 +154,11 @@
     short_summary: str | None = Field(max_length=500)
     duration_in_years: int | None
 
-    duration_minutes_and_hours: Optional[DurationMinutesHoursEnum]
-    hours_per_week: Optional[HoursPerWeekEnum]
-    country: Optional[CountryEnum]
+    duration_minutes_and_hours: Optional[str]
+    hours_per_week: Optional[str]
+    country: Optional[str]
     technical_categories: Optional[list[str]]
     business_categories: Optional[list[str]]
-    tags: Optional[list[str]]
+    keywords: Optional[list[str]]
 
-    id: int | None
-=======
-
-    news_categories: Set[str] = Field(default_factory=set)
-    business_categories: Set[str] = Field(default_factory=set)
-    tags: Set[str] = Field(default_factory=set)
->>>>>>> b9b33939
+    id: int | None
from typing import List
from typing import TYPE_CHECKING

from sqlmodel import Relationship


from database.model.educational_resource.keyword_link import EducationalResourceKeywordLink


if TYPE_CHECKING:  # avoid circular imports; only import while type checking
    from database.model.dataset.dataset import Dataset
<<<<<<< HEAD
    from database.model.news.news import News
    from database.model.educational_resource.educational_resource import EducationalResource
    from database.model.case_study.case_study import CaseStudy

from database.model.dataset.keyword_link import DatasetKeywordLink
from database.model.case_study.keyword_link import CaseStudyKeywordLink
=======
    from database.model.project.project import Project
    from database.model.news.news import News
    from database.model.educational_resource.educational_resource import EducationalResource

from database.model.dataset.keyword import DatasetKeywordLink
from database.model.project.keyword_link import ProjectKeywordLink
>>>>>>> 8bbdc44c
from database.model.news.keyword_link import NewsKeywordLink

from database.model.named_relation import NamedRelation


class Keyword(NamedRelation, table=True):  # type: ignore [call-arg]
    """
    Keywords or tags used to describe some item
    """

    __tablename__ = "keyword"

    datasets: List["Dataset"] = Relationship(
        back_populates="keywords", link_model=DatasetKeywordLink
    )

<<<<<<< HEAD
    case_studies: List["CaseStudy"] = Relationship(
        back_populates="keywords", link_model=CaseStudyKeywordLink
=======
    projects: List["Project"] = Relationship(
        back_populates="keywords", link_model=ProjectKeywordLink
>>>>>>> 8bbdc44c
    )

    news: List["News"] = Relationship(back_populates="keywords", link_model=NewsKeywordLink)

    educational_resources: List["EducationalResource"] = Relationship(
        back_populates="keywords", link_model=EducationalResourceKeywordLink
    )<|MERGE_RESOLUTION|>--- conflicted
+++ resolved
@@ -9,23 +9,15 @@
 
 if TYPE_CHECKING:  # avoid circular imports; only import while type checking
     from database.model.dataset.dataset import Dataset
-<<<<<<< HEAD
     from database.model.news.news import News
     from database.model.educational_resource.educational_resource import EducationalResource
     from database.model.case_study.case_study import CaseStudy
+    from database.model.project.project import Project
 
 from database.model.dataset.keyword_link import DatasetKeywordLink
-from database.model.case_study.keyword_link import CaseStudyKeywordLink
-=======
-    from database.model.project.project import Project
-    from database.model.news.news import News
-    from database.model.educational_resource.educational_resource import EducationalResource
-
-from database.model.dataset.keyword import DatasetKeywordLink
+from database.model.case_study.keyword_link import CaseStudyKeywordLink    
 from database.model.project.keyword_link import ProjectKeywordLink
->>>>>>> 8bbdc44c
 from database.model.news.keyword_link import NewsKeywordLink
-
 from database.model.named_relation import NamedRelation
 
 
@@ -40,13 +32,13 @@
         back_populates="keywords", link_model=DatasetKeywordLink
     )
 
-<<<<<<< HEAD
+
     case_studies: List["CaseStudy"] = Relationship(
         back_populates="keywords", link_model=CaseStudyKeywordLink
-=======
+    )
+
     projects: List["Project"] = Relationship(
         back_populates="keywords", link_model=ProjectKeywordLink
->>>>>>> 8bbdc44c
     )
 
     news: List["News"] = Relationship(back_populates="keywords", link_model=NewsKeywordLink)

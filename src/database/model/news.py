--- conflicted
+++ resolved
@@ -1,19 +1,8 @@
-<<<<<<< HEAD
 from sqlite3 import Date
-=======
->>>>>>> b1962636
-import typing  # noqa:F401 (flake8 raises incorrect 'Module imported but unused' error)
-from sqlite3 import Date
-
 from sqlalchemy import ForeignKey, Table, Column, String, Integer, DateTime
 from sqlalchemy.orm import Mapped, mapped_column, relationship
 from sqlalchemy.sql import func
-<<<<<<< HEAD
-from sqlalchemy import ForeignKey, Table, Column, String, Integer, DateTime
-from sqlalchemy.orm import Mapped, mapped_column, relationship
-=======
 
->>>>>>> b1962636
 from database.model.base import Base
 
 news_business_category_relationship = Table(
@@ -63,18 +52,6 @@
     name: Mapped[str] = mapped_column(String(250), unique=True, nullable=False)
     id: Mapped[int] = mapped_column(init=False, primary_key=True)
 
-<<<<<<< HEAD
-=======
-
-class BusinessCategory(Base):
-    """Any business category"""
-
-    __tablename__ = "business_categories"
-
-    category: Mapped[str] = mapped_column(String(250), unique=True, nullable=False)
-    id: Mapped[int] = mapped_column(init=False, primary_key=True)
-
->>>>>>> b1962636
 
 class NewsCategory(Base):
     """Any news category"""
@@ -120,9 +97,5 @@
     )
 
     media = relationship(
-<<<<<<< HEAD
         "Media", secondary=news_media_relationship, backref="news_media", passive_deletes=True
-=======
-        "Media", secondary=news_media_relationship, backref="news", passive_deletes=True
->>>>>>> b1962636
     )
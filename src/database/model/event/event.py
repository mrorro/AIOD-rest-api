from datetime import datetime
from sqlmodel import Field, Relationship, SQLModel
from typing import List
from database.model.ai_asset_table import AIAssetTable
from database.model.event.application_area_link import EventApplicationAreaLink
from database.model.event.business_category_link import EventBusinessCategoriesLink
from database.model.event.relevant_resources_link import EventRelevantResourcesLink
from database.model.event.research_area_link import EventResearchAreaLink
from database.model.event.used_resources_link import EventUsedResourcesLink
from database.model.general.application_areas import ApplicationArea
from database.model.general.business_category import BusinessCategory
from database.model.general.research_areas import ResearchArea
from database.model.relationships import ResourceRelationshipList
from database.model.resource import Resource
from serialization import AttributeSerializer, FindByIdentifierDeserializer, FindByNameDeserializer


class EventParentChildLink(SQLModel, table=True):  # type: ignore [call-arg]
    __tablename__ = "event_parent_child_link"
    parent_identifier: int = Field(foreign_key="event.identifier", primary_key=True)
    child_identifier: int = Field(foreign_key="event.identifier", primary_key=True)


class EventBase(Resource):
    # Required fields
    name: str = Field(max_length=500, schema_extra={"example": "Example Event"})
    description: str = Field(max_length=5000, schema_extra={"example": "example descriprion"})
    registration_url: str = Field(
        max_length=500, schema_extra={"example": "https://example.com/event/example/registration"}
    )
    location: str = Field(max_length=500, schema_extra={"example": "Example location Event"})
    # Recommended fields
    start_date: datetime | None = Field(
        default=None, schema_extra={"example": "2021-02-03T15:15:00"}
    )
    end_date: datetime | None = Field(default=None, schema_extra={"example": "2022-01-01T15:15:00"})
    duration: str | None = Field(
        default=None, max_length=500, schema_extra={"example": "Example duration Event"}
    )
    status: str | None = Field(
        default=None, max_length=500, schema_extra={"example": "Example status Event"}
    )
    attendance_mode: str | None = Field(
        default=None, max_length=500, schema_extra={"example": "Example attendance mode Event"}
    )
    type: str | None = Field(
        default=None, max_length=500, schema_extra={"example": "Example type Event"}
    )


class Event(EventBase, table=True):  # type: ignore [call-arg]
    __tablename__ = "event"
<<<<<<< HEAD
    identifier: int = Field(default=None, primary_key=True)  # remove identifier
    # This entity is implemented in the pr 52, it atributes will be implemented after merging it
    # TODO add business_categories
=======
    identifier: int = Field(primary_key=True, foreign_key="ai_asset.identifier")

    business_categories: List["BusinessCategory"] = Relationship(
        back_populates="events", link_model=EventBusinessCategoriesLink
    )
>>>>>>> 2dcf9ec3

    research_areas: List["ResearchArea"] = Relationship(
        back_populates="events", link_model=EventResearchAreaLink
    )
    application_areas: List["ApplicationArea"] = Relationship(
        back_populates="events", link_model=EventApplicationAreaLink
    )
    sub_events: List["Event"] = Relationship(
        back_populates="super_events",
        link_model=EventParentChildLink,
        sa_relationship_kwargs=dict(
            primaryjoin="Event.identifier==EventParentChildLink.parent_identifier",
            secondaryjoin="Event.identifier==EventParentChildLink.child_identifier",
        ),
    )
    super_events: List["Event"] = Relationship(
        back_populates="sub_events",
        link_model=EventParentChildLink,
        sa_relationship_kwargs=dict(
            primaryjoin="Event.identifier==EventParentChildLink.child_identifier",
            secondaryjoin="Event.identifier==EventParentChildLink.parent_identifier",
        ),
    )
    relevant_resources: List["AIAssetTable"] = Relationship(link_model=EventRelevantResourcesLink)
    used_resources: List["AIAssetTable"] = Relationship(link_model=EventUsedResourcesLink)

    class RelationshipConfig:
        business_categories: List[str] = ResourceRelationshipList(
            example=["business category 1", "business category 2"],
            serializer=AttributeSerializer("name"),
            deserializer=FindByNameDeserializer(BusinessCategory),
        )
        sub_events: List[int] = ResourceRelationshipList(
            example=[3, 4],
            serializer=AttributeSerializer("identifier"),
        )
        super_events: List[int] = ResourceRelationshipList(
            example=[1, 2],
            serializer=AttributeSerializer("identifier"),
        )
        research_areas: List[str] = ResourceRelationshipList(
            serializer=AttributeSerializer("name"),
            deserializer=FindByNameDeserializer(ResearchArea),
            example=["research_area1", "research_area2"],
        )
        application_areas: List[str] = ResourceRelationshipList(
            serializer=AttributeSerializer("name"),
            deserializer=FindByNameDeserializer(ApplicationArea),
            example=["application_area1", "application_area2"],
        )
        relevant_resources: List[int] = ResourceRelationshipList(
            example=[1, 2],
            serializer=AttributeSerializer("identifier"),
            deserializer=FindByIdentifierDeserializer(AIAssetTable),
        )
        used_resources: List[int] = ResourceRelationshipList(
            example=[1, 2],
            serializer=AttributeSerializer("identifier"),
            deserializer=FindByIdentifierDeserializer(AIAssetTable),
        )


# Defined separate because it references Event, and can therefor not be defined inside Event
deserializer = FindByIdentifierDeserializer(Event)
Event.RelationshipConfig.super_events.deserializer = deserializer  # type: ignore[attr-defined]
Event.RelationshipConfig.sub_events.deserializer = deserializer  # type: ignore[attr-defined]<|MERGE_RESOLUTION|>--- conflicted
+++ resolved
@@ -50,18 +50,13 @@
 
 class Event(EventBase, table=True):  # type: ignore [call-arg]
     __tablename__ = "event"
-<<<<<<< HEAD
     identifier: int = Field(default=None, primary_key=True)  # remove identifier
     # This entity is implemented in the pr 52, it atributes will be implemented after merging it
     # TODO add business_categories
-=======
-    identifier: int = Field(primary_key=True, foreign_key="ai_asset.identifier")
 
     business_categories: List["BusinessCategory"] = Relationship(
         back_populates="events", link_model=EventBusinessCategoriesLink
     )
->>>>>>> 2dcf9ec3
-
     research_areas: List["ResearchArea"] = Relationship(
         back_populates="events", link_model=EventResearchAreaLink
     )

--- conflicted
+++ resolved
@@ -8,15 +8,11 @@
 from sqlalchemy.orm import Session
 
 from connectors import DatasetConnector, PublicationConnector
-<<<<<<< HEAD
-from .models import Base, DatasetDescription, PublicationDescription
-=======
 from converters import dataset_converter
 from schemas import AIoDDataset
 from .model.base import Base
 from .model.publication import OrmPublication
 from .model.dataset import OrmDataset
->>>>>>> 8a4501fc
 
 
 def connect_to_database(
@@ -94,13 +90,8 @@
 
     with Session(engine) as session:
         data_exists = (
-<<<<<<< HEAD
-            session.scalars(select(PublicationDescription)).first()
-            or session.scalars(select(DatasetDescription)).first()
-=======
             session.scalars(select(OrmPublication)).first()
             or session.scalars(select(OrmDataset)).first()
->>>>>>> 8a4501fc
         )
         if only_if_empty and data_exists:
             return

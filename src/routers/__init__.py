import typing  # noqa:F401


from .abstract_router import ResourceRouter  # noqa:F401
from .dataset_router import DatasetRouter
from .news_router import NewsRouter
from .publication_router import PublicationRouter
from .educational_resource_router import EducationalResourceRouter
from .event_router import EventRouter
<<<<<<< HEAD
from .organisation_router import OrganisationRouter
=======
from .project_router import ProjectRouter
>>>>>>> e5a916d5

routers = [
    DatasetRouter(),
    PublicationRouter(),
    NewsRouter(),
    EducationalResourceRouter(),
    EventRouter(),
<<<<<<< HEAD
    OrganisationRouter(),
=======
    ProjectRouter(),
>>>>>>> e5a916d5
]  # type: typing.List[ResourceRouter]<|MERGE_RESOLUTION|>--- conflicted
+++ resolved
@@ -7,11 +7,8 @@
 from .publication_router import PublicationRouter
 from .educational_resource_router import EducationalResourceRouter
 from .event_router import EventRouter
-<<<<<<< HEAD
 from .organisation_router import OrganisationRouter
-=======
 from .project_router import ProjectRouter
->>>>>>> e5a916d5
 
 routers = [
     DatasetRouter(),
@@ -19,9 +16,6 @@
     NewsRouter(),
     EducationalResourceRouter(),
     EventRouter(),
-<<<<<<< HEAD
     OrganisationRouter(),
-=======
     ProjectRouter(),
->>>>>>> e5a916d5
 ]  # type: typing.List[ResourceRouter]
--- conflicted
+++ resolved
@@ -15,31 +15,17 @@
 
 from authentication import get_current_user
 from converters.schema_converters.schema_converter import SchemaConverter
-<<<<<<< HEAD
-from database.model.platform.platform import Platform
-
-=======
 from database.model.agent import Agent
 from database.model.agent_table import AgentTable
 from database.model.ai_asset import AIAsset
 from database.model.ai_asset_table import AIAssetTable
->>>>>>> d62dc165
+from database.model.platform.platform import Platform
+from database.model.platform.platform_names import PlatformName
 from database.model.resource import (
     Resource,
     resource_create,
     resource_read,
 )
-<<<<<<< HEAD
-from database.model.platform.platform_names import PlatformName
-
-from database.model.agent_table import AgentTable
-from database.model.agent import Agent
-
-from database.model.ai_asset_table import AIAssetTable
-from database.model.ai_asset import AIAsset
-=======
-from platform_names import PlatformName
->>>>>>> d62dc165
 from serialization import deserialize_resource_relationships
 
 
@@ -554,7 +540,6 @@
                 f"{field1} and {field2}, with "
                 f"identifier={existing_resource.identifier}.",
             ) from e
-<<<<<<< HEAD
         if (
             "FOREIGN KEY" in error
             and issubclass(self.resource_class, Resource)
@@ -568,10 +553,7 @@
                     f"You can register it using the POST platforms "
                     f"endpoint.",
                 )
-        if "platform_and_platform_identifier" in error:
-=======
         if "platform_xnor_platform_id_null" in error:
->>>>>>> d62dc165
             error_msg = (
                 "If platform is NULL, platform_identifier should also be NULL, and vice versa."
             )
